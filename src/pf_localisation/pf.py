--- conflicted
+++ resolved
@@ -84,8 +84,6 @@
 
     return pose
 
-
-<<<<<<< HEAD
 def normalise_list(lst):
     min_value = min(lst)
     max_value = max(lst)
@@ -131,16 +129,12 @@
     return S
 
 
-
-    
-=======
 def smooothing_kernel(radius, distance):
     """Generate smoothing from point, given radius"""
     volume = math.pi * (radius ** 8) / 4
     value = max(0, radius ** 2 - distance ** 2)
     return value ** 3 / volume
 
->>>>>>> 31168e72
 
 # --------------------------------------------------------------------- Main Class
 
@@ -242,16 +236,9 @@
             noise_y = sample_normal_distribution(0.1) * self.ODOM_DRIFT_NOISE
             noise_angle = sample_normal_distribution(0.1) * self.ODOM_TRANSLATION_NOISE
 
-<<<<<<< HEAD
             position_x = initialpose.pose.pose.position.x + noise_x
             position_y = initialpose.pose.pose.position.y + noise_y
             orientation = rotateQuaternion(initialpose.pose.pose.orientation, noise_angle)
-=======
-            position_x = initialpose.pose.pose.position.x + noise_x  # need to multiply by parameter
-            position_y = initialpose.pose.pose.position.y + noise_y  # need to multiply by parameter
-            orientation = rotateQuaternion(initialpose.pose.pose.orientation,
-                                           noise_angle)  # need to multiply by parameter
->>>>>>> 31168e72
 
             pose_array.poses.append(new_pose(position_x, position_y, orientation))
 
