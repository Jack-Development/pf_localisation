import math
import random
import time
import numpy as np
import matplotlib.pyplot as plt

from geometry_msgs.msg import Pose, PoseArray, Quaternion, Point
from matplotlib.colors import ListedColormap, BoundaryNorm

from .pf_base import PFLocaliserBase
from .util import rotateQuaternion, getHeading

""" Enable for debug functions """
isDebug = False


# --------------------------------------------------------------------- Utility Functions

def visualize_grid(grid):
    """
    Visualize a 2D array with:
    - 0 values as white
    - 100 values as black
    - -1 values as red (representing unknown)
    """
    colors = [(1, 0, 0), (1, 1, 1), (0, 0, 0)]  # Red -> White -> Black
    cmap = ListedColormap(colors)
    bounds = [-1.5, -0.5, 0.5, 100.5]
    norm = BoundaryNorm(bounds, cmap.N)

    plt.imshow(grid, cmap=cmap, norm=norm)
    plt.colorbar(ticks=[-1, 0, 100], label="Value")
    plt.title("Visualization of 2D Array")
    plt.show()


def pos_to_grid(pos_x, pos_y):
    """Convert position to grid coordinates"""
    m = 20

    x_prime = m * pos_x
    y_prime = m * pos_y
    return Point(int(x_prime), int(y_prime), 0)


def grid_to_pos(x_prime, y_prime):
    """Convert grid coordinates to position"""
    m = 20

    pos_x = x_prime / m
    pos_y = y_prime / m
    return Point(pos_x, pos_y, 0)


def is_valid(pose, grid):
    """Check if a pose is valid within a given grid"""
    grid_pos = pos_to_grid(pose.position.x, pose.position.y)
    grid_pos.x = clamp(grid_pos.x, 0, 602)
    grid_pos.y = clamp(grid_pos.y, 0, 602)
    return grid[grid_pos.x][grid_pos.y] == 0


def create_grid(grid):
    """Convert grid data to numpy format and reshape"""
    np_grid = np.array(grid.data).flatten()
    return np_grid.reshape(grid.info.width, grid.info.height).transpose()


def get_valid_grid(grid):
    """Get all positions where the grid is 0"""
    np_grid = np.array(grid)
    valid_points = list(zip(*np.where(np_grid == 0)))

    return [grid_to_pos(x, y) for x, y in valid_points]


def sample_normal_distribution(variance):
    """Sample from a normal distribution"""
    return np.random.normal(0, math.sqrt(variance))


def new_pose(x, y, angle):
    """Create a new Pose with given coordinates and angle"""
    pose = Pose()
    pose.position = Point(x, y, 0)

    if type(angle) is Quaternion:
        pose.orientation = angle
    else:
        quaternion = Quaternion(w=1.0)
        pose.orientation = rotateQuaternion(quaternion, angle)

    return pose


def normalise_list(lst):
    """Normalise a given list between 0 and 1"""
    min_value, max_value = min(lst), max(lst)
    normalized_weights = [(x - min_value) / (max_value - min_value) for x in lst]
    return normalized_weights


def create_cdf(weights):
    """Create a cumulative distribution"""
    num_weights = len(weights)
    cdf = [weights[0]]
    # Each new entry is equivalent to previous weight + current weight
    for i in range(1, num_weights):
        cdf.append(cdf[i - 1] + weights[i])
    cdf = normalise_list(cdf)

    if isDebug:
        plt.plot(cdf)
        plt.xlabel('Index')
        plt.ylabel('Probability')
        plt.title('Cumulative Distribution Function (CDF)')
        plt.grid(True)
        plt.show()

    return cdf


def smooothing_kernel(radius, distance):
    """Generate smoothing from point, given radius"""
    volume = math.pi * (radius ** 8) / 4
    value = max(0, radius ** 2 - distance ** 2)
    return value ** 3 / volume


def clamp(value, minimum, maximum):
    """Clamp a value between -15 and 15."""
    return max(minimum, min(maximum, value))


# --------------------------------------------------------------------- Main Class

class PFLocaliser(PFLocaliserBase):

    def __init__(self):
        # ----- Call the superclass constructor
        super(PFLocaliser, self).__init__()

        # ----- Set motion model parameters (alpha values)
        self.ODOM_ROTATION_NOISE = 1  # Odometry model rotation noise
        self.ODOM_TRANSLATION_NOISE = 1  # Odometry model x axis (forward) noise
        self.ODOM_DRIFT_NOISE = 1  # Odometry model y axis (side-to-side) noise

        self.NOISE_MAX = 5

        # ----- Sensor model parameters
        self.NUMBER_PREDICTED_READINGS = 200  # Number of readings to predict

        # ----- Map configuration
        self.grid_map = []
        self.valid_map = []
        self.density_map = []
        self.density_grid = None

        self.MAX_RETRIES = 100

    def test_density_function(self):
        pose_array = PoseArray()
        pose_array.poses.append(new_pose(6, 4, 0))
        pose_array.poses.append(new_pose(7, 7, 0))
        pose_array.poses.append(new_pose(3, 0, 0))

        self.particlecloud = pose_array
        self.generate_density_map()

    def density_at_point(self, target_point, particle_array):
        """Get density at given point"""
        # ----- Tuning Parameters
        mass = 1
        smoothing_radius = 10

        density = 0
        for particle in particle_array:
            dx = particle.position.x - target_point.x
            dy = particle.position.y - target_point.y
            distance = math.sqrt(dx ** 2 + dy ** 2)
            influence = smooothing_kernel(smoothing_radius, distance)
            density += mass * influence

        return density

    def generate_density_map(self):
        """Create a particle density map"""
        time_start = time.perf_counter()

        width, height = len(self.grid_map[0]), len(self.grid_map)

        density_matrix = np.zeros((width, height))
        valid_points = np.where(self.grid_map == 0)

        for i, j in zip(*valid_points):
            target_point = grid_to_pos(i, j)
            density_matrix[i, j] = self.density_at_point(target_point, self.particlecloud.poses)

        max_density = np.max(density_matrix)
        if max_density != 0:
            density_matrix /= max_density

        self.density_map = density_matrix

        time_end = time.perf_counter()
        print(f"Generated density map in {time_end - time_start:0.4f} seconds")

        if isDebug:
            plt.imshow(density_matrix, cmap='gray_r')
            plt.colorbar()
            plt.show()

    def initialise_particle_cloud(self, initialpose):
        """
        Set particle cloud to initialpose plus noise

        Called whenever an initialpose message is received (to change the
        starting location of the robot), or a new occupancy_map is received.
        self.particlecloud can be initialised here. Initial pose of the robot
        is also set here.
        
        :Args:
            | initialpose: the initial pose estimate
        :Return:
            | (geometry_msgs.msg.PoseArray) poses of the particles
        """

        self.grid_map = create_grid(self.occupancy_map)
        self.valid_map = get_valid_grid(self.grid_map)
        # if isDebug:
        # visualize_grid(self.grid_map)
        # self.test_density_function()

        pose_array = PoseArray()
<<<<<<< HEAD
        for _ in range(self.NUMBER_OF_PARTICLES):
=======
        MAX_RETRIES = 1000
        for _ in range(self.NUMBER_PREDICTED_READINGS):
>>>>>>> 3943d4c1
            insert_pose = Pose()
            retry_count = 0

            while retry_count < self.MAX_RETRIES:
                deviation_offset = 0.1 + (0.1 * retry_count)

                # Add noise to x, y, and orientation
                noise_x = sample_normal_distribution(deviation_offset) * self.ODOM_TRANSLATION_NOISE
                noise_y = sample_normal_distribution(deviation_offset) * self.ODOM_DRIFT_NOISE
                noise_angle = sample_normal_distribution(deviation_offset) * self.ODOM_ROTATION_NOISE

                insert_pose.position.x = initialpose.pose.pose.position.x + noise_x
                insert_pose.position.y = initialpose.pose.pose.position.y + noise_y
                insert_pose.orientation = rotateQuaternion(initialpose.pose.pose.orientation, noise_angle)

                if is_valid(insert_pose, self.grid_map):
                    break
                retry_count += 1

            pose_array.poses.append(insert_pose)

        return pose_array

    def update_particle_cloud(self, scan):
        """
        This should use the supplied laser scan to update the current
        particle cloud. i.e. self.particlecloud should be updated.

        :Args:
            | scan (sensor_msgs.msg.LaserScan): laser scan to use for update

        """
        weights = []
        for pose in self.particlecloud.poses:
            weight = self.sensor_model.get_weight(scan, pose)
            weights.append(weight)

        avg_weight = sum(weights) / len(weights)
        random_particles_count = int(40 * (1 / avg_weight))

        self.ODOM_ROTATION_NOISE = self.NOISE_MAX * (1 / avg_weight)
        self.ODOM_TRANSLATION_NOISE = self.NOISE_MAX * (1 / avg_weight)
        self.ODOM_DRIFT_NOISE = self.NOISE_MAX * (1 / avg_weight)

        resampled_poses = self.systematic_resampling(self.particlecloud.poses, weights, random_particles_count)

        self.particlecloud = resampled_poses

    def systematic_resampling(self, poses, weights, random_particles_count):
        """Resample poses based on weights"""
        M = max(0, len(weights) - random_particles_count)
        cdf = create_cdf(weights)
        # Start in random part of first section
        u = [np.random.uniform(0, 1 / M)]

        S = PoseArray()  # resampled data
        i = 0
        for j in range(0, M):
            # Check if next offset is in next section
            while u[j] > cdf[i]:
                i += 1

            retry_count = 0
            insert_pose = Pose()
            while retry_count < self.MAX_RETRIES:
                deviation_offset = 0.001 + (0.0001 * retry_count)
                # Random noise for each parameter
                noise_x = sample_normal_distribution(0.01) * self.ODOM_TRANSLATION_NOISE
                noise_y = sample_normal_distribution(0.01) * self.ODOM_DRIFT_NOISE
                noise_angle = sample_normal_distribution(0.01) * self.ODOM_ROTATION_NOISE

                # Add noise to parameter
                insert_pose.position.x = poses[i].position.x + noise_x
                insert_pose.position.y = poses[i].position.y + noise_y
                insert_pose.orientation = rotateQuaternion(poses[i].orientation, noise_angle)

                if is_valid(insert_pose, self.grid_map):
                    break
                retry_count += 1

            S.poses.append(insert_pose)
            u.append(u[j] + 1 / M)

        random_points = np.random.choice(self.valid_map, size=random_particles_count)

        for point in random_points:
            S.poses.append(new_pose(point.x, point.y, random.uniform(0, math.pi * 2)))
        return S

    def estimate_pose(self):
        """
        This should calculate and return an updated robot pose estimate based
        on the particle cloud (self.particlecloud).
        
        Create new estimated pose, given particle cloud
        E.g. just average the location and orientation values of each of
        the particles and return this.
        
        Better approximations could be made by doing some simple clustering,
        e.g. taking the average location of half the particles after 
        throwing away any which are outliers

        :Return:
            | (geometry_msgs.msg.Pose) robot's estimated pose.
         """
        # ----- Basic implementation, returns mean pose of all particles

        particles = len(self.particlecloud.poses)

        x_sum, y_sum, sin_angle_sum, cos_angle_sum = 0, 0, 0, 0

        for i in range(0, particles):
            x_sum += self.particlecloud.poses[i].position.x
            y_sum += self.particlecloud.poses[i].position.y

            angle = getHeading(self.particlecloud.poses[i].orientation)
            sin_angle_sum += math.sin(angle)
            cos_angle_sum += math.cos(angle)

        x_mean = x_sum / particles
        y_mean = y_sum / particles
        angle_mean = math.atan2(sin_angle_sum, cos_angle_sum)

        return new_pose(x_mean, y_mean, angle_mean)


# --------------------------------------------------------------------- Debugging Functions
def main():
    """Start example localiser and test particle_cloud"""
    localiser = PFLocaliser()
    localiser.initialise_particle_cloud(new_pose(10, 5, 0))


if __name__ == "__main__":
    main()<|MERGE_RESOLUTION|>--- conflicted
+++ resolved
@@ -232,12 +232,7 @@
         # self.test_density_function()
 
         pose_array = PoseArray()
-<<<<<<< HEAD
-        for _ in range(self.NUMBER_OF_PARTICLES):
-=======
-        MAX_RETRIES = 1000
         for _ in range(self.NUMBER_PREDICTED_READINGS):
->>>>>>> 3943d4c1
             insert_pose = Pose()
             retry_count = 0
 
