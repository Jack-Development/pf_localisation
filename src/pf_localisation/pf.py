<<<<<<< HEAD
from geometry_msgs.msg import Pose, PoseArray, Quaternion
from .pf_base import PFLocaliserBase
=======
from geometry_msgs.msg import Pose, PoseArray, Quaternion, Point
from . pf_base import PFLocaliserBase
>>>>>>> 399b0a39
import math
import rospy
import numpy as np

from .util import rotateQuaternion, getHeading
from random import random

from time import time
import numpy as np
import matplotlib.pyplot as plt
from matplotlib.colors import ListedColormap, BoundaryNorm


<<<<<<< HEAD
def visualize_grid(grid):
    """
    Visualize a 2D array where:
    - 0 values are white
    - 100 values are black
    - -1 values are red (representing unknown)

    Parameters:
    - grid (list of list of int): 2D array containing values between -1 and 100.
    """

    # Create a custom colormap: -1 is red, 0 is white, and 100 is black
    colors = [(1, 0, 0), (1, 1, 1), (0, 0, 0)]  # R -> W -> B
    cmap = ListedColormap(colors)

    # Create a custom norm to map -1 to red, 0 to white, and 100 to black
    bounds = [-1.5, -0.5, 0.5, 100.5]
    norm = BoundaryNorm(bounds, cmap.N)

    # Plot the grid
    plt.imshow(grid, cmap=cmap, norm=norm)
    plt.colorbar(ticks=[-1, 0, 100], label="Value")
    plt.title("Visualization of 2D Array")
    plt.show()


def pos_to_grid(pos_x, pos_y):
    m = 20
    c = 300

    x_prime = m * pos_x + c
    y_prime = -m * pos_y + c
    return x_prime, y_prime


def is_valid(pose, grid):
    print(pose)
    grid_pos = pos_to_grid(pose.position.x, pose.position.y)
    print(grid_pos)

    return grid[grid_pos[0]][grid_pos[1]] == 0


def create_grid(grid):
    np_grid = np.array(grid.data).flatten()
    np_grid = np_grid.reshape(grid.info.width, grid.info.height)
    return np_grid.transpose()


# Position:
# X: (.position.x)
# Y: (.position.y)

# Orientation:
# z:
# w:
=======
# ----- Utility, returns new pose with given attributes
def new_pose(x, y, angle):
	
	pose = Pose()
	
	point = Point()
	point.x = x
	point.y = y
	pose.position = point
	
	quaternion = Quaternion()
	quaternion.w = 1.0
	quaternion = rotateQuaternion(quaternion, angle)
	pose.orientation = quaternion
	
	return pose

>>>>>>> 399b0a39

class PFLocaliser(PFLocaliserBase):

    def __init__(self):
        # ----- Call the superclass constructor
        super(PFLocaliser, self).__init__()
<<<<<<< HEAD

        # ----- Set motion model parameters

        # ----- Sensor model parameters
        self.NUMBER_PREDICTED_READINGS = 20  # Number of readings to predict

        # ----- Set initial grid map for validity checking
        self.grid_map = []

=======
        
        # ----- Set motion model parameters (alpha values)
        self.ODOM_ROTATION_NOISE = 3 # Odometry model rotation noise
        self.ODOM_TRANSLATION_NOISE = 2 # Odometry model x axis (forward) noise
        self.ODOM_DRIFT_NOISE = 7 # Odometry model y axis (side-to-side) noise

        # ----- Sensor model parameters
        self.NUMBER_PREDICTED_READINGS = 20 # Number of readings to predict

        # ----- Particle cloud configuration
        self.NUMBER_OF_PARTICLES = 200
        
       
>>>>>>> 399b0a39
    def initialise_particle_cloud(self, initialpose):
        """
        Set particle cloud to initialpose plus noise

        Called whenever an initialpose message is received (to change the
        starting location of the robot), or a new occupancy_map is received.
        self.particlecloud can be initialised here. Initial pose of the robot
        is also set here.
        
        :Args:
            | initialpose: the initial pose estimate
        :Return:
            | (geometry_msgs.msg.PoseArray) poses of the particles
        """
<<<<<<< HEAD
        grid_map = create_grid(self.occupancy_map)
        print(is_valid(initialpose.pose.pose, grid_map))

        visualize_grid(grid_map)
        poseArray = PoseArray()
        poseArray.poses.append(Pose())
        return poseArray
        pass
=======
        pose_array = PoseArray()
        for _ in range(self.NUMBER_OF_PARTICLES):
            pose_to_append = Pose()

            noise = sample_normal_distribution(0.3)*self.ODOM_TRANSLATION_NOISE # 0.3 is the variance
            pose_to_append.position.x = initialpose.pose.pose.position.x + noise # need to multiply by parameter

            noise = sample_normal_distribution(0.3)*self.ODOM_DRIFT_NOISE # 0.3 is the variance
            pose_to_append.position.y = initialpose.pose.pose.position.y +  noise # need to multiply by parameter

            noise = sample_normal_distribution(0.3)*self.ODOM_TRANSLATION_NOISE # 0.3 is the variance
            pose_to_append.orientation = rotateQuaternion(initialpose.pose.pose.orientation, noise) # need to multiply by parameter
            
            pose_array.poses.append(pose_to_append)
        return pose_array
>>>>>>> 399b0a39

    def update_particle_cloud(self, scan):
        new_scan = sensor_msgs.msg.LaserScan
        particleNo = 1

        """Step 1 of particle filter algorithm"""
        new_cloud = []

        """Step 2"""
        for i in range(0,particleNo):
            """Step 3"""
            """Step 4"""
            weight = self.sensor_model.get_weight(self,scan,self.particlecloud[i])
            """Step 5"""
            new_cloud.append(weight)
            print(new_cloud)
        self.particleCloud = new_cloud

        """
        This should use the supplied laser scan to update the current
        particle cloud. i.e. self.particlecloud should be updated.
        
        :Args:
            | scan (sensor_msgs.msg.LaserScan): laser scan to use for update

         """
        pass

    def estimate_pose(self):
        """
        This should calculate and return an updated robot pose estimate based
        on the particle cloud (self.particlecloud).
        
        Create new estimated pose, given particle cloud
        E.g. just average the location and orientation values of each of
        the particles and return this.
        
        Better approximations could be made by doing some simple clustering,
        e.g. taking the average location of half the particles after 
        throwing away any which are outliers

        :Return:
            | (geometry_msgs.msg.Pose) robot's estimated pose.
         """
<<<<<<< HEAD
        pass


def main():
    localiser = PFLocaliser()
    localiser.initialise_particle_cloud()

=======
        
        # ----- Basic implementation, returns mean pose of all particles
        
        particles = len(self.particlecloud.poses)
        
        x_sum = 0
        y_sum = 0
        sin_angle_sum = 0
        cos_angle_sum = 0
        
        for i in range(0, particles):
            
            x_sum += self.particlecloud.poses[i].position.x
            y_sum += self.particlecloud.poses[i].position.y
            
            angle = getHeading(self.particlecloud.poses[i].orientation)
            sin_angle_sum += math.sin(angle)
            cos_angle_sum += math.cos(angle)
        
        x_mean = x_sum / particles
        y_mean = y_sum / particles
        angle_mean = math.atan2(sin_angle_sum, cos_angle_sum)
        
        return new_pose(x_mean, y_mean, angle_mean)

# sampling
def sample_normal_distribution(variance):
    s = np.random.normal(0, math.sqrt(variance))
    return s


# for debugging
def main():
    localiser = PFLocaliser()
    localiser.initialise_particle_cloud(Pose())
>>>>>>> 399b0a39

if __name__ == "__main__":
    main()<|MERGE_RESOLUTION|>--- conflicted
+++ resolved
@@ -1,10 +1,5 @@
-<<<<<<< HEAD
-from geometry_msgs.msg import Pose, PoseArray, Quaternion
-from .pf_base import PFLocaliserBase
-=======
 from geometry_msgs.msg import Pose, PoseArray, Quaternion, Point
 from . pf_base import PFLocaliserBase
->>>>>>> 399b0a39
 import math
 import rospy
 import numpy as np
@@ -17,8 +12,6 @@
 import matplotlib.pyplot as plt
 from matplotlib.colors import ListedColormap, BoundaryNorm
 
-
-<<<<<<< HEAD
 def visualize_grid(grid):
     """
     Visualize a 2D array where:
@@ -75,7 +68,6 @@
 # Orientation:
 # z:
 # w:
-=======
 # ----- Utility, returns new pose with given attributes
 def new_pose(x, y, angle):
 	
@@ -93,24 +85,12 @@
 	
 	return pose
 
->>>>>>> 399b0a39
 
 class PFLocaliser(PFLocaliserBase):
 
     def __init__(self):
         # ----- Call the superclass constructor
         super(PFLocaliser, self).__init__()
-<<<<<<< HEAD
-
-        # ----- Set motion model parameters
-
-        # ----- Sensor model parameters
-        self.NUMBER_PREDICTED_READINGS = 20  # Number of readings to predict
-
-        # ----- Set initial grid map for validity checking
-        self.grid_map = []
-
-=======
         
         # ----- Set motion model parameters (alpha values)
         self.ODOM_ROTATION_NOISE = 3 # Odometry model rotation noise
@@ -123,8 +103,9 @@
         # ----- Particle cloud configuration
         self.NUMBER_OF_PARTICLES = 200
         
-       
->>>>>>> 399b0a39
+        # ----- Set initial grid map for validity checking
+        self.grid_map = []
+        
     def initialise_particle_cloud(self, initialpose):
         """
         Set particle cloud to initialpose plus noise
@@ -139,16 +120,11 @@
         :Return:
             | (geometry_msgs.msg.PoseArray) poses of the particles
         """
-<<<<<<< HEAD
         grid_map = create_grid(self.occupancy_map)
         print(is_valid(initialpose.pose.pose, grid_map))
 
         visualize_grid(grid_map)
-        poseArray = PoseArray()
-        poseArray.poses.append(Pose())
-        return poseArray
-        pass
-=======
+      
         pose_array = PoseArray()
         for _ in range(self.NUMBER_OF_PARTICLES):
             pose_to_append = Pose()
@@ -164,7 +140,6 @@
             
             pose_array.poses.append(pose_to_append)
         return pose_array
->>>>>>> 399b0a39
 
     def update_particle_cloud(self, scan):
         new_scan = sensor_msgs.msg.LaserScan
@@ -208,17 +183,7 @@
 
         :Return:
             | (geometry_msgs.msg.Pose) robot's estimated pose.
-         """
-<<<<<<< HEAD
-        pass
-
-
-def main():
-    localiser = PFLocaliser()
-    localiser.initialise_particle_cloud()
-
-=======
-        
+         """        
         # ----- Basic implementation, returns mean pose of all particles
         
         particles = len(self.particlecloud.poses)
@@ -253,7 +218,6 @@
 def main():
     localiser = PFLocaliser()
     localiser.initialise_particle_cloud(Pose())
->>>>>>> 399b0a39
 
 if __name__ == "__main__":
     main()